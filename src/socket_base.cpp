/*
    Copyright (c) 2007-2013 Contributors as noted in the AUTHORS file

    This file is part of 0MQ.

    0MQ is free software; you can redistribute it and/or modify it under
    the terms of the GNU Lesser General Public License as published by
    the Free Software Foundation; either version 3 of the License, or
    (at your option) any later version.

    0MQ is distributed in the hope that it will be useful,
    but WITHOUT ANY WARRANTY; without even the implied warranty of
    MERCHANTABILITY or FITNESS FOR A PARTICULAR PURPOSE.  See the
    GNU Lesser General Public License for more details.

    You should have received a copy of the GNU Lesser General Public License
    along with this program.  If not, see <http://www.gnu.org/licenses/>.
*/

#include <new>
#include <string>
#include <algorithm>

#include "platform.hpp"

#if defined ZMQ_HAVE_WINDOWS
#include "windows.hpp"
#if defined _MSC_VER
#if defined _WIN32_WCE
#include <cmnintrin.h>
#else
#include <intrin.h>
#endif
#endif
#else
#include <unistd.h>
#endif

#include "socket_base.hpp"
#include "tcp_listener.hpp"
#include "ipc_listener.hpp"
#include "tcp_connecter.hpp"
#include "io_thread.hpp"
#include "session_base.hpp"
#include "config.hpp"
#include "pipe.hpp"
#include "err.hpp"
#include "ctx.hpp"
#include "platform.hpp"
#include "likely.hpp"
#include "msg.hpp"
#include "address.hpp"
#include "ipc_address.hpp"
#include "tcp_address.hpp"
#ifdef ZMQ_HAVE_OPENPGM
#include "pgm_socket.hpp"
#endif

#include "pair.hpp"
#include "pub.hpp"
#include "sub.hpp"
#include "req.hpp"
#include "rep.hpp"
#include "pull.hpp"
#include "push.hpp"
#include "dealer.hpp"
#include "router.hpp"
#include "xpub.hpp"
#include "xsub.hpp"
#include "stream.hpp"

bool zmq::socket_base_t::check_tag ()
{
    return tag == 0xbaddecaf;
}

zmq::socket_base_t *zmq::socket_base_t::create (int type_, class ctx_t *parent_,
    uint32_t tid_, int sid_)
{
    socket_base_t *s = NULL;
    switch (type_) {

    case ZMQ_PAIR:
        s = new (std::nothrow) pair_t (parent_, tid_, sid_);
        break;
    case ZMQ_PUB:
        s = new (std::nothrow) pub_t (parent_, tid_, sid_);
        break;
    case ZMQ_SUB:
        s = new (std::nothrow) sub_t (parent_, tid_, sid_);
        break;
    case ZMQ_REQ:
        s = new (std::nothrow) req_t (parent_, tid_, sid_);
        break;
    case ZMQ_REP:
        s = new (std::nothrow) rep_t (parent_, tid_, sid_);
        break;
    case ZMQ_DEALER:
        s = new (std::nothrow) dealer_t (parent_, tid_, sid_);
        break;
    case ZMQ_ROUTER:
        s = new (std::nothrow) router_t (parent_, tid_, sid_);
        break;     
    case ZMQ_PULL:
        s = new (std::nothrow) pull_t (parent_, tid_, sid_);
        break;
    case ZMQ_PUSH:
        s = new (std::nothrow) push_t (parent_, tid_, sid_);
        break;
    case ZMQ_XPUB:
        s = new (std::nothrow) xpub_t (parent_, tid_, sid_);
        break;
    case ZMQ_XSUB:
        s = new (std::nothrow) xsub_t (parent_, tid_, sid_);
        break;
    case ZMQ_STREAM:
        s = new (std::nothrow) stream_t (parent_, tid_, sid_);
        break;
    default:
        errno = EINVAL;
        return NULL;
    }
    alloc_assert (s);
    return s;
}

zmq::socket_base_t::socket_base_t (ctx_t *parent_, uint32_t tid_, int sid_) :
    own_t (parent_, tid_),
    tag (0xbaddecaf),
    ctx_terminated (false),
    destroyed (false),
    last_tsc (0),
    ticks (0),
    rcvmore (false),
    monitor_socket (NULL),
    monitor_events (0)
{
    options.socket_id = sid_;
    options.ipv6 = (parent_->get (ZMQ_IPV6) != 0);
}

zmq::socket_base_t::~socket_base_t ()
{
    stop_monitor ();
    zmq_assert (destroyed);
}

zmq::mailbox_t *zmq::socket_base_t::get_mailbox ()
{
    return &mailbox;
}

void zmq::socket_base_t::stop ()
{
    //  Called by ctx when it is terminated (zmq_term).
    //  'stop' command is sent from the threads that called zmq_term to
    //  the thread owning the socket. This way, blocking call in the
    //  owner thread can be interrupted.
    send_stop ();
}

int zmq::socket_base_t::parse_uri (const char *uri_,
                        std::string &protocol_, std::string &address_)
{
    zmq_assert (uri_ != NULL);

    std::string uri (uri_);
    std::string::size_type pos = uri.find ("://");
    if (pos == std::string::npos) {
        errno = EINVAL;
        return -1;
    }
    protocol_ = uri.substr (0, pos);
    address_ = uri.substr (pos + 3);
    
    if (protocol_.empty () || address_.empty ()) {
        errno = EINVAL;
        return -1;
    }
    return 0;
}

int zmq::socket_base_t::check_protocol (const std::string &protocol_)
{
    //  First check out whether the protcol is something we are aware of.
    if (protocol_ != "inproc" && protocol_ != "ipc" && protocol_ != "tcp" &&
          protocol_ != "pgm" && protocol_ != "epgm") {
        errno = EPROTONOSUPPORT;
        return -1;
    }

    //  If 0MQ is not compiled with OpenPGM, pgm and epgm transports
    //  are not avaialble.
#if !defined ZMQ_HAVE_OPENPGM
    if (protocol_ == "pgm" || protocol_ == "epgm") {
        errno = EPROTONOSUPPORT;
        return -1;
    }
#endif

    //  IPC transport is not available on Windows and OpenVMS.
#if defined ZMQ_HAVE_WINDOWS || defined ZMQ_HAVE_OPENVMS
    if (protocol_ == "ipc") {
        //  Unknown protocol.
        errno = EPROTONOSUPPORT;
        return -1;
    }
#endif

    //  Check whether socket type and transport protocol match.
    //  Specifically, multicast protocols can't be combined with
    //  bi-directional messaging patterns (socket types).
    if ((protocol_ == "pgm" || protocol_ == "epgm") &&
          options.type != ZMQ_PUB && options.type != ZMQ_SUB &&
          options.type != ZMQ_XPUB && options.type != ZMQ_XSUB) {
        errno = ENOCOMPATPROTO;
        return -1;
    }

    //  Protocol is available.
    return 0;
}

void zmq::socket_base_t::attach_pipe (pipe_t *pipe_, bool icanhasall_)
{
    //  First, register the pipe so that we can terminate it later on.
    pipe_->set_event_sink (this);
    pipes.push_back (pipe_);
    
    //  Let the derived socket type know about new pipe.
    xattach_pipe (pipe_, icanhasall_);

    //  If the socket is already being closed, ask any new pipes to terminate
    //  straight away.
    if (is_terminating ()) {
        register_term_acks (1);
        pipe_->terminate (false);
    }
}

int zmq::socket_base_t::setsockopt (int option_, const void *optval_,
    size_t optvallen_)
{
    if (unlikely (ctx_terminated)) {
        errno = ETERM;
        return -1;
    }

    //  First, check whether specific socket type overloads the option.
    int rc = xsetsockopt (option_, optval_, optvallen_);
    if (rc == 0 || errno != EINVAL)
        return rc;

    //  If the socket type doesn't support the option, pass it to
    //  the generic option parser.
    return options.setsockopt (option_, optval_, optvallen_);
}

int zmq::socket_base_t::getsockopt (int option_, void *optval_,
    size_t *optvallen_)
{
    if (unlikely (ctx_terminated)) {
        errno = ETERM;
        return -1;
    }

    if (option_ == ZMQ_RCVMORE) {
        if (*optvallen_ < sizeof (int)) {
            errno = EINVAL;
            return -1;
        }
        *((int*) optval_) = rcvmore ? 1 : 0;
        *optvallen_ = sizeof (int);
        return 0;
    }

    if (option_ == ZMQ_FD) {
        if (*optvallen_ < sizeof (fd_t)) {
            errno = EINVAL;
            return -1;
        }
        *((fd_t*) optval_) = mailbox.get_fd ();
        *optvallen_ = sizeof (fd_t);
        return 0;
    }

    if (option_ == ZMQ_EVENTS) {
        if (*optvallen_ < sizeof (int)) {
            errno = EINVAL;
            return -1;
        }
        int rc = process_commands (0, false);
        if (rc != 0 && (errno == EINTR || errno == ETERM))
            return -1;
        errno_assert (rc == 0);
        *((int*) optval_) = 0;
        if (has_out ())
            *((int*) optval_) |= ZMQ_POLLOUT;
        if (has_in ())
            *((int*) optval_) |= ZMQ_POLLIN;
        *optvallen_ = sizeof (int);
        return 0;
    }

    if (option_ == ZMQ_LAST_ENDPOINT) {
        if (*optvallen_ < last_endpoint.size () + 1) {
            errno = EINVAL;
            return -1;
        }
        strcpy (static_cast <char *> (optval_), last_endpoint.c_str ());
        *optvallen_ = last_endpoint.size () + 1;
        return 0;
    }

    return options.getsockopt (option_, optval_, optvallen_);
}

int zmq::socket_base_t::bind (const char *addr_)
{
    if (unlikely (ctx_terminated)) {
        errno = ETERM;
        return -1;
    }

    //  Process pending commands, if any.
    int rc = process_commands (0, false);
    if (unlikely (rc != 0))
        return -1;

    //  Parse addr_ string.
    std::string protocol;
    std::string address;
    rc = parse_uri (addr_, protocol, address);
    if (rc != 0)
        return -1;

    rc = check_protocol (protocol);
    if (rc != 0)
        return -1;

    if (protocol == "inproc") {
        endpoint_t endpoint = {this, options};
        int rc = register_endpoint (addr_, endpoint);
        if (rc == 0) {
            // Save last endpoint URI
            last_endpoint.assign (addr_);
        }
        return rc;
    }

    if (protocol == "pgm" || protocol == "epgm") {
        //  For convenience's sake, bind can be used interchageable with
        //  connect for PGM and EPGM transports.
        return connect (addr_);
    }

    //  Remaining trasnports require to be run in an I/O thread, so at this
    //  point we'll choose one.
    io_thread_t *io_thread = choose_io_thread (options.affinity);
    if (!io_thread) {
        errno = EMTHREAD;
        return -1;
    }

    if (protocol == "tcp") {
        tcp_listener_t *listener = new (std::nothrow) tcp_listener_t (
            io_thread, this, options);
        alloc_assert (listener);
        int rc = listener->set_address (address.c_str ());
        if (rc != 0) {
            delete listener;
            event_bind_failed (address, zmq_errno());
            return -1;
        }

        // Save last endpoint URI
        listener->get_address (last_endpoint);

        add_endpoint (addr_, (own_t *) listener, NULL);
        return 0;
    }

#if !defined ZMQ_HAVE_WINDOWS && !defined ZMQ_HAVE_OPENVMS
    if (protocol == "ipc") {
        ipc_listener_t *listener = new (std::nothrow) ipc_listener_t (
            io_thread, this, options);
        alloc_assert (listener);
        int rc = listener->set_address (address.c_str ());
        if (rc != 0) {
            delete listener;
            event_bind_failed (address, zmq_errno());
            return -1;
        }

        // Save last endpoint URI
        listener->get_address (last_endpoint);

        add_endpoint (addr_, (own_t *) listener, NULL);
        return 0;
    }
#endif

    zmq_assert (false);
    return -1;
}

int zmq::socket_base_t::connect (const char *addr_)
{
    if (unlikely (ctx_terminated)) {
        errno = ETERM;
        return -1;
    }

    //  Process pending commands, if any.
    int rc = process_commands (0, false);
    if (unlikely (rc != 0))
        return -1;

    //  Parse addr_ string.
    std::string protocol;
    std::string address;
    rc = parse_uri (addr_, protocol, address);
    if (rc != 0)
        return -1;

    rc = check_protocol (protocol);
    if (rc != 0)
        return -1;

    if (protocol == "inproc") {

        //  TODO: inproc connect is specific with respect to creating pipes
        //  as there's no 'reconnect' functionality implemented. Once that
        //  is in place we should follow generic pipe creation algorithm.

        //  Find the peer endpoint.
        endpoint_t peer = find_endpoint (addr_);
        if (!peer.socket)
            return -1;

        // The total HWM for an inproc connection should be the sum of
        // the binder's HWM and the connector's HWM.
        int sndhwm = 0;
        if (options.sndhwm != 0 && peer.options.rcvhwm != 0)
            sndhwm = options.sndhwm + peer.options.rcvhwm;
        int rcvhwm = 0;
        if (options.rcvhwm != 0 && peer.options.sndhwm != 0)
            rcvhwm = options.rcvhwm + peer.options.sndhwm;

        //  Create a bi-directional pipe to connect the peers.
        object_t *parents [2] = {this, peer.socket};
        pipe_t *new_pipes [2] = {NULL, NULL};
<<<<<<< HEAD
        int hwms [2] = {sndhwm, rcvhwm};
        int rc = pipepair (parents, new_pipes, hwms);
=======

        bool conflate = options.conflate &&
            (options.type == ZMQ_DEALER ||
             options.type == ZMQ_PULL ||
             options.type == ZMQ_PUSH ||
             options.type == ZMQ_PUB ||
             options.type == ZMQ_SUB);

        int hwms [2] = {conflate? -1 : sndhwm, conflate? -1 : rcvhwm};
        bool delays [2] = {options.delay_on_disconnect, options.delay_on_close};
        bool conflates [2] = {conflate, conflate};
        int rc = pipepair (parents, new_pipes, hwms, delays, conflates);
>>>>>>> d485404a
        errno_assert (rc == 0);

        //  Attach local end of the pipe to this socket object.
        attach_pipe (new_pipes [0]);

        //  If required, send the identity of the local socket to the peer.
        if (peer.options.recv_identity) {
            msg_t id;
            rc = id.init_size (options.identity_size);
            errno_assert (rc == 0);
            memcpy (id.data (), options.identity, options.identity_size);
            id.set_flags (msg_t::identity);
            bool written = new_pipes [0]->write (&id);
            zmq_assert (written);
            new_pipes [0]->flush ();
        }

        //  If required, send the identity of the peer to the local socket.
        if (options.recv_identity) {
            msg_t id;
            rc = id.init_size (peer.options.identity_size);
            errno_assert (rc == 0);
            memcpy (id.data (), peer.options.identity, peer.options.identity_size);
            id.set_flags (msg_t::identity);
            bool written = new_pipes [1]->write (&id);
            zmq_assert (written);
            new_pipes [1]->flush ();
        }

        //  Attach remote end of the pipe to the peer socket. Note that peer's
        //  seqnum was incremented in find_endpoint function. We don't need it
        //  increased here.
        send_bind (peer.socket, new_pipes [1], false);

        // Save last endpoint URI
        last_endpoint.assign (addr_);

        // remember inproc connections for disconnect
        inprocs.insert (inprocs_t::value_type (std::string (addr_), new_pipes[0]));

        return 0;
    }

    //  Choose the I/O thread to run the session in.
    io_thread_t *io_thread = choose_io_thread (options.affinity);
    if (!io_thread) {
        errno = EMTHREAD;
        return -1;
    }

    address_t *paddr = new (std::nothrow) address_t (protocol, address);
    alloc_assert (paddr);

    //  Resolve address (if needed by the protocol)
    if (protocol == "tcp") {
        paddr->resolved.tcp_addr = new (std::nothrow) tcp_address_t ();
        alloc_assert (paddr->resolved.tcp_addr);
        int rc = paddr->resolved.tcp_addr->resolve (
            address.c_str (), false, options.ipv6);
        if (rc != 0) {
            delete paddr;
            return -1;
        }
    }
#if !defined ZMQ_HAVE_WINDOWS && !defined ZMQ_HAVE_OPENVMS
    else
    if (protocol == "ipc") {
        paddr->resolved.ipc_addr = new (std::nothrow) ipc_address_t ();
        alloc_assert (paddr->resolved.ipc_addr);
        int rc = paddr->resolved.ipc_addr->resolve (address.c_str ());
        if (rc != 0) {
            delete paddr;
            return -1;
        }
    }
#endif
#ifdef ZMQ_HAVE_OPENPGM
    if (protocol == "pgm" || protocol == "epgm") {
        struct pgm_addrinfo_t *res = NULL;
        uint16_t port_number = 0;
        int rc = pgm_socket_t::init_address(address.c_str(), &res, &port_number);
        if (res != NULL)
            pgm_freeaddrinfo (res);
        if (rc != 0 || port_number == 0)
            return -1;
    }
#endif
    //  Create session.
    session_base_t *session = session_base_t::create (io_thread, true, this,
        options, paddr);
    errno_assert (session);

    //  PGM does not support subscription forwarding; ask for all data to be
    //  sent to this pipe.
    bool icanhasall = protocol == "pgm" || protocol == "epgm";
    pipe_t *newpipe = NULL;

    if (options.immediate != 1 || icanhasall) {
        //  Create a bi-directional pipe.
        object_t *parents [2] = {this, session};
        pipe_t *new_pipes [2] = {NULL, NULL};
<<<<<<< HEAD
        int hwms [2] = {options.sndhwm, options.rcvhwm};
        rc = pipepair (parents, new_pipes, hwms);
=======

        bool conflate = options.conflate &&
            (options.type == ZMQ_DEALER ||
             options.type == ZMQ_PULL ||
             options.type == ZMQ_PUSH ||
             options.type == ZMQ_PUB ||
             options.type == ZMQ_SUB);

        int hwms [2] = {conflate? -1 : options.sndhwm,
            conflate? -1 : options.rcvhwm};
        bool delays [2] = {options.delay_on_disconnect, options.delay_on_close};
        bool conflates [2] = {conflate, conflate};
        rc = pipepair (parents, new_pipes, hwms, delays, conflates);
>>>>>>> d485404a
        errno_assert (rc == 0);

        //  Attach local end of the pipe to the socket object.
        attach_pipe (new_pipes [0], icanhasall);
        newpipe = new_pipes [0];

        //  Attach remote end of the pipe to the session object later on.
        session->attach_pipe (new_pipes [1]);
    }

    //  Save last endpoint URI
    paddr->to_string (last_endpoint);

    add_endpoint (addr_, (own_t *) session, newpipe);
    return 0;
}

void zmq::socket_base_t::add_endpoint (const char *addr_, own_t *endpoint_, pipe_t *pipe)
{
    //  Activate the session. Make it a child of this socket.
    launch_child (endpoint_);
    endpoints.insert (endpoints_t::value_type (std::string (addr_), endpoint_pipe_t(endpoint_, pipe)));
}

int zmq::socket_base_t::term_endpoint (const char *addr_)
{
    //  Check whether the library haven't been shut down yet.
    if (unlikely (ctx_terminated)) {
        errno = ETERM;
        return -1;
    }

    //  Check whether endpoint address passed to the function is valid.
    if (unlikely (!addr_)) {
        errno = EINVAL;
        return -1;
    }

    //  Process pending commands, if any, since there could be pending unprocessed process_own()'s
    //  (from launch_child() for example) we're asked to terminate now.
    int rc = process_commands (0, false);
    if (unlikely (rc != 0))
        return -1;

    //  Parse addr_ string.
    std::string protocol;
    std::string address;
    rc = parse_uri (addr_, protocol, address);
    if (rc != 0)
        return -1;

    rc = check_protocol (protocol);
    if (rc != 0)
        return -1;

    // Disconnect an inproc socket
    if (protocol == "inproc") {
        std::pair <inprocs_t::iterator, inprocs_t::iterator> range = inprocs.equal_range (std::string (addr_));
        if (range.first == range.second) {
            errno = ENOENT;
            return -1;
        }
	
        for (inprocs_t::iterator it = range.first; it != range.second; ++it)
            it->second->terminate(true);
        inprocs.erase (range.first, range.second);
        return 0;
    }

    //  Find the endpoints range (if any) corresponding to the addr_ string.
    std::pair <endpoints_t::iterator, endpoints_t::iterator> range = endpoints.equal_range (std::string (addr_));
    if (range.first == range.second) {
        errno = ENOENT;
        return -1;
    }

    for (endpoints_t::iterator it = range.first; it != range.second; ++it) {
        //  If we have an associated pipe, terminate it.
        if (it->second.second != NULL)
            it->second.second->terminate(false);
        term_child (it->second.first);
	}
    endpoints.erase (range.first, range.second);
    return 0;
}

int zmq::socket_base_t::send (msg_t *msg_, int flags_)
{
    //  Check whether the library haven't been shut down yet.
    if (unlikely (ctx_terminated)) {
        errno = ETERM;
        return -1;
    }

    //  Check whether message passed to the function is valid.
    if (unlikely (!msg_ || !msg_->check ())) {
        errno = EFAULT;
        return -1;
    }

    //  Process pending commands, if any.
    int rc = process_commands (0, true);
    if (unlikely (rc != 0))
        return -1;

    //  Clear any user-visible flags that are set on the message.
    msg_->reset_flags (msg_t::more);

    //  At this point we impose the flags on the message.
    if (flags_ & ZMQ_SNDMORE)
        msg_->set_flags (msg_t::more);

    //  Try to send the message.
    rc = xsend (msg_);
    if (rc == 0)
        return 0;
    if (unlikely (errno != EAGAIN))
        return -1;

    //  In case of non-blocking send we'll simply propagate
    //  the error - including EAGAIN - up the stack.
    if (flags_ & ZMQ_DONTWAIT || options.sndtimeo == 0)
        return -1;

    //  Compute the time when the timeout should occur.
    //  If the timeout is infinite, don't care.
    int timeout = options.sndtimeo;
    uint64_t end = timeout < 0 ? 0 : (clock.now_ms () + timeout);

    //  Oops, we couldn't send the message. Wait for the next
    //  command, process it and try to send the message again.
    //  If timeout is reached in the meantime, return EAGAIN.
    while (true) {
        if (unlikely (process_commands (timeout, false) != 0))
            return -1;
        rc = xsend (msg_);
        if (rc == 0)
            break;
        if (unlikely (errno != EAGAIN))
            return -1;
        if (timeout > 0) {
            timeout = (int) (end - clock.now_ms ());
            if (timeout <= 0) {
                errno = EAGAIN;
                return -1;
            }
        }
    }
    return 0;
}

int zmq::socket_base_t::recv (msg_t *msg_, int flags_)
{
    //  Check whether the library haven't been shut down yet.
    if (unlikely (ctx_terminated)) {
        errno = ETERM;
        return -1;
    }

    //  Check whether message passed to the function is valid.
    if (unlikely (!msg_ || !msg_->check ())) {
        errno = EFAULT;
        return -1;
    }

    //  Once every inbound_poll_rate messages check for signals and process
    //  incoming commands. This happens only if we are not polling altogether
    //  because there are messages available all the time. If poll occurs,
    //  ticks is set to zero and thus we avoid this code.
    //
    //  Note that 'recv' uses different command throttling algorithm (the one
    //  described above) from the one used by 'send'. This is because counting
    //  ticks is more efficient than doing RDTSC all the time.
    if (++ticks == inbound_poll_rate) {
        if (unlikely (process_commands (0, false) != 0))
            return -1;
        ticks = 0;
    }

    //  Get the message.
    int rc = xrecv (msg_);
    if (unlikely (rc != 0 && errno != EAGAIN))
        return -1;

    //  If we have the message, return immediately.
    if (rc == 0) {
        extract_flags (msg_);
        return 0;
    }

    //  If the message cannot be fetched immediately, there are two scenarios.
    //  For non-blocking recv, commands are processed in case there's an
    //  activate_reader command already waiting int a command pipe.
    //  If it's not, return EAGAIN.
    if (flags_ & ZMQ_DONTWAIT || options.rcvtimeo == 0) {
        if (unlikely (process_commands (0, false) != 0))
            return -1;
        ticks = 0;

        rc = xrecv (msg_);
        if (rc < 0)
            return rc;
        extract_flags (msg_);
        return 0;
    }

    //  Compute the time when the timeout should occur.
    //  If the timeout is infinite, don't care.
    int timeout = options.rcvtimeo;
    uint64_t end = timeout < 0 ? 0 : (clock.now_ms () + timeout);

    //  In blocking scenario, commands are processed over and over again until
    //  we are able to fetch a message.
    bool block = (ticks != 0);
    while (true) {
        if (unlikely (process_commands (block ? timeout : 0, false) != 0))
            return -1;
        rc = xrecv (msg_);
        if (rc == 0) {
            ticks = 0;
            break;
        }
        if (unlikely (errno != EAGAIN))
            return -1;
        block = true;
        if (timeout > 0) {
            timeout = (int) (end - clock.now_ms ());
            if (timeout <= 0) {
                errno = EAGAIN;
                return -1;
            }
        }
    }

    extract_flags (msg_);
    return 0;
}

int zmq::socket_base_t::close ()
{
    //  Mark the socket as dead
    tag = 0xdeadbeef;
    
    //  Transfer the ownership of the socket from this application thread
    //  to the reaper thread which will take care of the rest of shutdown
    //  process.
    send_reap (this);

    return 0;
}

bool zmq::socket_base_t::has_in ()
{
    return xhas_in ();
}

bool zmq::socket_base_t::has_out ()
{
    return xhas_out ();
}

void zmq::socket_base_t::start_reaping (poller_t *poller_)
{
    //  Plug the socket to the reaper thread.
    poller = poller_;
    handle = poller->add_fd (mailbox.get_fd (), this);
    poller->set_pollin (handle);

    //  Initialise the termination and check whether it can be deallocated
    //  immediately.
    terminate ();
    check_destroy ();
}

int zmq::socket_base_t::process_commands (int timeout_, bool throttle_)
{
    int rc;
    command_t cmd;
    if (timeout_ != 0) {

        //  If we are asked to wait, simply ask mailbox to wait.
        rc = mailbox.recv (&cmd, timeout_);
    }
    else {

        //  If we are asked not to wait, check whether we haven't processed
        //  commands recently, so that we can throttle the new commands.

        //  Get the CPU's tick counter. If 0, the counter is not available.
        uint64_t tsc = zmq::clock_t::rdtsc ();

        //  Optimised version of command processing - it doesn't have to check
        //  for incoming commands each time. It does so only if certain time
        //  elapsed since last command processing. Command delay varies
        //  depending on CPU speed: It's ~1ms on 3GHz CPU, ~2ms on 1.5GHz CPU
        //  etc. The optimisation makes sense only on platforms where getting
        //  a timestamp is a very cheap operation (tens of nanoseconds).
        if (tsc && throttle_) {

            //  Check whether TSC haven't jumped backwards (in case of migration
            //  between CPU cores) and whether certain time have elapsed since
            //  last command processing. If it didn't do nothing.
            if (tsc >= last_tsc && tsc - last_tsc <= max_command_delay)
                return 0;
            last_tsc = tsc;
        }

        //  Check whether there are any commands pending for this thread.
        rc = mailbox.recv (&cmd, 0);
    }

    //  Process all available commands.
    while (rc == 0) {
        cmd.destination->process_command (cmd);
        rc = mailbox.recv (&cmd, 0);
    }

    if (errno == EINTR)
        return -1;

    zmq_assert (errno == EAGAIN);

    if (ctx_terminated) {
        errno = ETERM;
        return -1;
    }

    return 0;
}

void zmq::socket_base_t::process_stop ()
{
    //  Here, someone have called zmq_term while the socket was still alive.
    //  We'll remember the fact so that any blocking call is interrupted and any
    //  further attempt to use the socket will return ETERM. The user is still
    //  responsible for calling zmq_close on the socket though!
    stop_monitor ();
    ctx_terminated = true;
}

void zmq::socket_base_t::process_bind (pipe_t *pipe_)
{
    attach_pipe (pipe_);
}

void zmq::socket_base_t::process_term (int linger_)
{
    //  Unregister all inproc endpoints associated with this socket.
    //  Doing this we make sure that no new pipes from other sockets (inproc)
    //  will be initiated.
    unregister_endpoints (this);

    //  Ask all attached pipes to terminate.
    for (pipes_t::size_type i = 0; i != pipes.size (); ++i)
        pipes [i]->terminate (false);
    register_term_acks ((int) pipes.size ());

    //  Continue the termination process immediately.
    own_t::process_term (linger_);
}

void zmq::socket_base_t::process_destroy ()
{
    destroyed = true;
}

int zmq::socket_base_t::xsetsockopt (int, const void *, size_t)
{
    errno = EINVAL;
    return -1;
}

bool zmq::socket_base_t::xhas_out ()
{
    return false;
}

int zmq::socket_base_t::xsend (msg_t *)
{
    errno = ENOTSUP;
    return -1;
}

bool zmq::socket_base_t::xhas_in ()
{
    return false;
}

int zmq::socket_base_t::xrecv (msg_t *)
{
    errno = ENOTSUP;
    return -1;
}

void zmq::socket_base_t::xread_activated (pipe_t *)
{
    zmq_assert (false);
}
void zmq::socket_base_t::xwrite_activated (pipe_t *)
{
    zmq_assert (false);
}

void zmq::socket_base_t::xhiccuped (pipe_t *)
{
    zmq_assert (false);
}

void zmq::socket_base_t::in_event ()
{
    //  This function is invoked only once the socket is running in the context
    //  of the reaper thread. Process any commands from other threads/sockets
    //  that may be available at the moment. Ultimately, the socket will
    //  be destroyed.
    process_commands (0, false);
    check_destroy ();
}

void zmq::socket_base_t::out_event ()
{
    zmq_assert (false);
}

void zmq::socket_base_t::timer_event (int)
{
    zmq_assert (false);
}

void zmq::socket_base_t::check_destroy ()
{
    //  If the object was already marked as destroyed, finish the deallocation.
    if (destroyed) {

        //  Remove the socket from the reaper's poller.
        poller->rm_fd (handle);

        //  Remove the socket from the context.
        destroy_socket (this);

        //  Notify the reaper about the fact.
        send_reaped ();

        //  Deallocate.
        own_t::process_destroy ();
    }
}

void zmq::socket_base_t::read_activated (pipe_t *pipe_)
{
    xread_activated (pipe_);
}

void zmq::socket_base_t::write_activated (pipe_t *pipe_)
{
    xwrite_activated (pipe_);
}

void zmq::socket_base_t::hiccuped (pipe_t *pipe_)
{
    if (options.immediate == 1)
        pipe_->terminate (false);
    else
        // Notify derived sockets of the hiccup
        xhiccuped (pipe_);
}

void zmq::socket_base_t::pipe_terminated (pipe_t *pipe_)
{
    //  Notify the specific socket type about the pipe termination.
    xpipe_terminated (pipe_);

    // Remove pipe from inproc pipes
    for (inprocs_t::iterator it = inprocs.begin(); it != inprocs.end(); ++it) {
        if (it->second == pipe_) {
            inprocs.erase(it);
            break;
        }
    }    

    //  Remove the pipe from the list of attached pipes and confirm its
    //  termination if we are already shutting down.
    pipes.erase (pipe_);
    if (is_terminating ())
        unregister_term_ack ();
}

void zmq::socket_base_t::extract_flags (msg_t *msg_)
{
    //  Test whether IDENTITY flag is valid for this socket type.
    if (unlikely (msg_->flags () & msg_t::identity))
        zmq_assert (options.recv_identity);
  
    //  Remove MORE flag.
    rcvmore = msg_->flags () & msg_t::more ? true : false;
}

int zmq::socket_base_t::monitor (const char *addr_, int events_)
{
    int rc;
    if (unlikely (ctx_terminated)) {
        errno = ETERM;
        return -1;
    }

    // Support deregistering monitoring endpoints as well
    if (addr_ == NULL) {
        stop_monitor ();
        return 0;
    }

    //  Parse addr_ string.
    std::string protocol;
    std::string address;
    rc = parse_uri (addr_, protocol, address);
    if (rc != 0)
        return -1;

    rc = check_protocol (protocol);
    if (rc != 0)
        return -1;

    // Event notification only supported over inproc://
    if (protocol != "inproc") {
        errno = EPROTONOSUPPORT;
        return -1;
    }

    // Register events to monitor
    monitor_events = events_;
    monitor_socket = zmq_socket (get_ctx (), ZMQ_PAIR);
    if (monitor_socket == NULL)
        return -1;

    // Never block context termination on pending event messages
    int linger = 0;
    rc = zmq_setsockopt (monitor_socket, ZMQ_LINGER, &linger, sizeof (linger));
    if (rc == -1)
         stop_monitor ();

    // Spawn the monitor socket endpoint
    rc = zmq_bind (monitor_socket, addr_);
    if (rc == -1)
         stop_monitor ();
    return rc;
}

void zmq::socket_base_t::event_connected (std::string &addr_, int fd_)
{
    if (monitor_events & ZMQ_EVENT_CONNECTED) {
        zmq_event_t event;
        event.event = ZMQ_EVENT_CONNECTED;
        event.value = fd_;
        monitor_event (event, addr_);
    }
}

void zmq::socket_base_t::event_connect_delayed (std::string &addr_, int err_)
{
    if (monitor_events & ZMQ_EVENT_CONNECT_DELAYED) {
        zmq_event_t event;
        event.event = ZMQ_EVENT_CONNECT_DELAYED;
        event.value = err_;
        monitor_event (event, addr_);
    }
}

void zmq::socket_base_t::event_connect_retried (std::string &addr_, int interval_)
{
    if (monitor_events & ZMQ_EVENT_CONNECT_RETRIED) {
        zmq_event_t event;
        event.event = ZMQ_EVENT_CONNECT_RETRIED;
        event.value = interval_;
        monitor_event (event, addr_);
    }
}

void zmq::socket_base_t::event_listening (std::string &addr_, int fd_)
{
    if (monitor_events & ZMQ_EVENT_LISTENING) {
        zmq_event_t event;
        event.event = ZMQ_EVENT_LISTENING;
        event.value = fd_;
        monitor_event (event, addr_);
    }
}

void zmq::socket_base_t::event_bind_failed (std::string &addr_, int err_)
{
    if (monitor_events & ZMQ_EVENT_BIND_FAILED) {
        zmq_event_t event;
        event.event = ZMQ_EVENT_BIND_FAILED;
        event.value = err_;
        monitor_event (event, addr_);
    }
}

void zmq::socket_base_t::event_accepted (std::string &addr_, int fd_)
{
    if (monitor_events & ZMQ_EVENT_ACCEPTED) {
        zmq_event_t event;
        event.event = ZMQ_EVENT_ACCEPTED;
        event.value = fd_;
        monitor_event (event, addr_);
    }
}

void zmq::socket_base_t::event_accept_failed (std::string &addr_, int err_)
{
    if (monitor_events & ZMQ_EVENT_ACCEPT_FAILED) {
        zmq_event_t event;
        event.event = ZMQ_EVENT_ACCEPT_FAILED;
        event.value= err_;
        monitor_event (event, addr_);
    }
}

void zmq::socket_base_t::event_closed (std::string &addr_, int fd_)
{
    if (monitor_events & ZMQ_EVENT_CLOSED) {
        zmq_event_t event;
        event.event = ZMQ_EVENT_CLOSED;
        event.value = fd_;
        monitor_event (event, addr_);
    }
}
        
void zmq::socket_base_t::event_close_failed (std::string &addr_, int err_)
{
    if (monitor_events & ZMQ_EVENT_CLOSE_FAILED) {
        zmq_event_t event;
        event.event = ZMQ_EVENT_CLOSE_FAILED;
        event.value = err_;
        monitor_event (event, addr_);
    }
}

void zmq::socket_base_t::event_disconnected (std::string &addr_, int fd_)
{
    if (monitor_events & ZMQ_EVENT_DISCONNECTED) {
        zmq_event_t event;
        event.event = ZMQ_EVENT_DISCONNECTED;
        event.value = fd_;
        monitor_event (event, addr_);
    }
}

void zmq::socket_base_t::monitor_event (zmq_event_t event_, const std::string& addr_)
{
    if (monitor_socket) {
	const uint16_t eid = (uint16_t)event_.event ;
	const uint32_t value = (uint32_t)event_.value ;
	// prepare and send first message frame
	// containing event id and value
        zmq_msg_t msg;
        zmq_msg_init_size (&msg, sizeof(eid) + sizeof(value));
	char* data1 = (char*)zmq_msg_data(&msg);
        memcpy (data1, &eid, sizeof(eid));
        memcpy (data1+sizeof(eid), &value, sizeof(value));
        zmq_sendmsg (monitor_socket, &msg, ZMQ_SNDMORE);
	// prepare and send second message frame
	// containing the address (endpoint)
        zmq_msg_init_size (&msg, addr_.size());
	memcpy(zmq_msg_data(&msg), addr_.c_str(), addr_.size());
        zmq_sendmsg (monitor_socket, &msg, 0);
    }
}

void zmq::socket_base_t::stop_monitor()
{
    if (monitor_socket) {
        if (monitor_events & ZMQ_EVENT_MONITOR_STOPPED) {
            zmq_event_t event;
            event.event = ZMQ_EVENT_MONITOR_STOPPED;
            event.value = 0;
            monitor_event (event, "");
        }
        zmq_close (monitor_socket);
        monitor_socket = NULL;
        monitor_events = 0;
    }
}<|MERGE_RESOLUTION|>--- conflicted
+++ resolved
@@ -450,10 +450,6 @@
         //  Create a bi-directional pipe to connect the peers.
         object_t *parents [2] = {this, peer.socket};
         pipe_t *new_pipes [2] = {NULL, NULL};
-<<<<<<< HEAD
-        int hwms [2] = {sndhwm, rcvhwm};
-        int rc = pipepair (parents, new_pipes, hwms);
-=======
 
         bool conflate = options.conflate &&
             (options.type == ZMQ_DEALER ||
@@ -463,10 +459,8 @@
              options.type == ZMQ_SUB);
 
         int hwms [2] = {conflate? -1 : sndhwm, conflate? -1 : rcvhwm};
-        bool delays [2] = {options.delay_on_disconnect, options.delay_on_close};
         bool conflates [2] = {conflate, conflate};
-        int rc = pipepair (parents, new_pipes, hwms, delays, conflates);
->>>>>>> d485404a
+        int rc = pipepair (parents, new_pipes, hwms, conflates);
         errno_assert (rc == 0);
 
         //  Attach local end of the pipe to this socket object.
@@ -568,10 +562,6 @@
         //  Create a bi-directional pipe.
         object_t *parents [2] = {this, session};
         pipe_t *new_pipes [2] = {NULL, NULL};
-<<<<<<< HEAD
-        int hwms [2] = {options.sndhwm, options.rcvhwm};
-        rc = pipepair (parents, new_pipes, hwms);
-=======
 
         bool conflate = options.conflate &&
             (options.type == ZMQ_DEALER ||
@@ -582,10 +572,8 @@
 
         int hwms [2] = {conflate? -1 : options.sndhwm,
             conflate? -1 : options.rcvhwm};
-        bool delays [2] = {options.delay_on_disconnect, options.delay_on_close};
         bool conflates [2] = {conflate, conflate};
-        rc = pipepair (parents, new_pipes, hwms, delays, conflates);
->>>>>>> d485404a
+        rc = pipepair (parents, new_pipes, hwms, conflates);
         errno_assert (rc == 0);
 
         //  Attach local end of the pipe to the socket object.
