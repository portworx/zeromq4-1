/*
    Copyright (c) 2009-2011 250bpm s.r.o.
    Copyright (c) 2007-2009 iMatix Corporation
    Copyright (c) 2010-2011 Miru Limited
    Copyright (c) 2007-2011 Other contributors as noted in the AUTHORS file

    This file is part of 0MQ.

    0MQ is free software; you can redistribute it and/or modify it under
    the terms of the GNU Lesser General Public License as published by
    the Free Software Foundation; either version 3 of the License, or
    (at your option) any later version.

    0MQ is distributed in the hope that it will be useful,
    but WITHOUT ANY WARRANTY; without even the implied warranty of
    MERCHANTABILITY or FITNESS FOR A PARTICULAR PURPOSE.  See the
    GNU Lesser General Public License for more details.

    You should have received a copy of the GNU Lesser General Public License
    along with this program.  If not, see <http://www.gnu.org/licenses/>.
*/

#include "platform.hpp"

#if defined ZMQ_HAVE_OPENPGM

#ifdef ZMQ_HAVE_WINDOWS
#include "windows.hpp"
#endif

#include <stdlib.h>

#include "io_thread.hpp"
#include "pgm_sender.hpp"
#include "session_base.hpp"
#include "err.hpp"
#include "wire.hpp"
#include "stdint.hpp"

zmq::pgm_sender_t::pgm_sender_t (io_thread_t *parent_, 
      const options_t &options_) :
    io_object_t (parent_),
    has_tx_timer (false),
    has_rx_timer (false),
    encoder (0),
    pgm_socket (false, options_),
    options (options_),
    out_buffer (NULL),
    out_buffer_size (0),
    write_size (0)
{
}

int zmq::pgm_sender_t::init (bool udp_encapsulation_, const char *network_)
{
    int rc = pgm_socket.init (udp_encapsulation_, network_);
    if (rc != 0)
        return rc;

    out_buffer_size = pgm_socket.get_max_tsdu_size ();
    out_buffer = (unsigned char*) malloc (out_buffer_size);
    alloc_assert (out_buffer);

    return rc;
}

void zmq::pgm_sender_t::plug (io_thread_t *io_thread_, session_base_t *session_)
{
    //  Alocate 2 fds for PGM socket.
    fd_t downlink_socket_fd = retired_fd;
    fd_t uplink_socket_fd = retired_fd;
    fd_t rdata_notify_fd = retired_fd;
    fd_t pending_notify_fd = retired_fd;

    encoder.set_session (session_);

    //  Fill fds from PGM transport and add them to the poller.
    pgm_socket.get_sender_fds (&downlink_socket_fd, &uplink_socket_fd,
        &rdata_notify_fd, &pending_notify_fd);

    handle = add_fd (downlink_socket_fd);
    uplink_handle = add_fd (uplink_socket_fd);
    rdata_notify_handle = add_fd (rdata_notify_fd);   
    pending_notify_handle = add_fd (pending_notify_fd);

    //  Set POLLIN. We wont never want to stop polling for uplink = we never
    //  want to stop porocess NAKs.
    set_pollin (uplink_handle);
    set_pollin (rdata_notify_handle);
    set_pollin (pending_notify_handle);

    //  Set POLLOUT for downlink_socket_handle.
    set_pollout (handle);
<<<<<<< HEAD

    //  PGM is not able to pass subscriptions upstream, thus we have no idea
    //  what messages are peers interested in. Because of that we have to
    //  subscribe for all the messages.
    msg_t msg;
    msg.init_size (1);
    *(unsigned char*) msg.data () = 1;
    int rc = session_->write (&msg);
    errno_assert (rc == 0);
    session_->flush ();
=======
>>>>>>> 0319cb2c
}

void zmq::pgm_sender_t::unplug ()
{
    if (has_rx_timer) {
        cancel_timer (rx_timer_id);
        has_rx_timer = false;
    }

    if (has_tx_timer) {
        cancel_timer (tx_timer_id);
        has_tx_timer = false;
    }

    rm_fd (handle);
    rm_fd (uplink_handle);
    rm_fd (rdata_notify_handle);
    rm_fd (pending_notify_handle);
    encoder.set_session (NULL);
}

void zmq::pgm_sender_t::terminate ()
{
    unplug ();
    delete this;
}

void zmq::pgm_sender_t::activate_out ()
{
    set_pollout (handle);
    out_event ();
}

void zmq::pgm_sender_t::activate_in ()
{
    zmq_assert (false);
}

zmq::pgm_sender_t::~pgm_sender_t ()
{
    if (out_buffer) {
        free (out_buffer);
        out_buffer = NULL;
    }
}

void zmq::pgm_sender_t::in_event ()
{
    if (has_rx_timer) {
        cancel_timer (rx_timer_id);
        has_rx_timer = false;
    }

    //  In-event on sender side means NAK or SPMR receiving from some peer.
    pgm_socket.process_upstream ();
    if (errno == ENOMEM || errno == EBUSY) {
        const long timeout = pgm_socket.get_rx_timeout ();
        add_timer (timeout, rx_timer_id);
        has_rx_timer = true;
    }
}

void zmq::pgm_sender_t::out_event ()
{
    //  POLLOUT event from send socket. If write buffer is empty, 
    //  try to read new data from the encoder.
    if (write_size == 0) {

        //  First two bytes (sizeof uint16_t) are used to store message 
        //  offset in following steps. Note that by passing our buffer to
        //  the get data function we prevent it from returning its own buffer.
        unsigned char *bf = out_buffer + sizeof (uint16_t);
        size_t bfsz = out_buffer_size - sizeof (uint16_t);
        int offset = -1;
        encoder.get_data (&bf, &bfsz, &offset);

        //  If there are no data to write stop polling for output.
        if (!bfsz) {
            reset_pollout (handle);
            return;
        }

        //  Put offset information in the buffer.
        write_size = bfsz + sizeof (uint16_t);
        put_uint16 (out_buffer, offset == -1 ? 0xffff : (uint16_t) offset);
    }

    if (has_tx_timer) {
        cancel_timer (tx_timer_id);
        has_tx_timer = false;
    }

    //  Send the data.
    size_t nbytes = pgm_socket.send (out_buffer, write_size);

    //  We can write either all data or 0 which means rate limit reached.
    if (nbytes == write_size) {
        write_size = 0;
    } else {
        zmq_assert (nbytes == 0);

        if (errno == ENOMEM) {
            const long timeout = pgm_socket.get_tx_timeout ();
            add_timer (timeout, tx_timer_id);
            has_tx_timer = true;
        } else
            zmq_assert (errno == EBUSY);
    }
}

void zmq::pgm_sender_t::timer_event (int token)
{
    //  Timer cancels on return by poller_base.
    if (token == rx_timer_id) {
        has_rx_timer = false;
        in_event ();
    } else if (token == tx_timer_id) {
        has_tx_timer = false;
        out_event ();
    } else
        zmq_assert (false);
}

#endif
<|MERGE_RESOLUTION|>--- conflicted
+++ resolved
@@ -91,19 +91,6 @@
 
     //  Set POLLOUT for downlink_socket_handle.
     set_pollout (handle);
-<<<<<<< HEAD
-
-    //  PGM is not able to pass subscriptions upstream, thus we have no idea
-    //  what messages are peers interested in. Because of that we have to
-    //  subscribe for all the messages.
-    msg_t msg;
-    msg.init_size (1);
-    *(unsigned char*) msg.data () = 1;
-    int rc = session_->write (&msg);
-    errno_assert (rc == 0);
-    session_->flush ();
-=======
->>>>>>> 0319cb2c
 }
 
 void zmq::pgm_sender_t::unplug ()
